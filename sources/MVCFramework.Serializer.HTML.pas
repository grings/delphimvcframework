--- conflicted
+++ resolved
@@ -49,7 +49,6 @@
   TMVCHTMLSerializer = class(TMVCAbstractSerializer, IMVCSerializer)
   protected
     procedure RaiseNotImplemented;
-    function HTMLEntitiesEncode(s: string): string;
   public
     procedure AfterConstruction; override;
     { IMVCSerializer }
@@ -148,14 +147,10 @@
 implementation
 
 uses
-<<<<<<< HEAD
-=======
   System.NetEncoding,
->>>>>>> abbbde01
   MVCFramework.Logger,
   MVCFramework.DataSet.Utils,
-  MVCFramework.Nullables,
-  MVCFramework;
+  MVCFramework.Nullables, MVCFramework;
 
 const
   HTML_HEADER = '<!DOCTYPE html><html><head><title>DMVCFramework Exception</title>' +
@@ -249,224 +244,6 @@
   const AIgnoredAttributes: TMVCIgnoredList);
 begin
   RaiseNotImplemented;
-end;
-
-function TMVCHTMLSerializer.HTMLEntitiesEncode(s: string): string;
-  procedure repl(var s: string; r: string; posi: Integer);
-  begin
-    delete(s, posi, 1);
-    insert(r, s, posi);
-  end;
-
-var
-  I: Integer;
-  r: string;
-begin
-  I := 0;
-  while I < Length(s) do
-  begin
-    r := '';
-    case ord(s[I]) of
-      160:
-        r := 'nbsp';
-      161:
-        r := 'excl';
-      162:
-        r := 'cent';
-      163:
-        r := 'ound';
-      164:
-        r := 'curren';
-      165:
-        r := 'yen';
-      166:
-        r := 'brvbar';
-      167:
-        r := 'sect';
-      168:
-        r := 'uml';
-      169:
-        r := 'copy';
-      170:
-        r := 'ordf';
-      171:
-        r := 'laquo';
-      172:
-        r := 'not';
-      173:
-        r := 'shy';
-      174:
-        r := 'reg';
-      175:
-        r := 'macr';
-      176:
-        r := 'deg';
-      177:
-        r := 'plusmn';
-      178:
-        r := 'sup2';
-      179:
-        r := 'sup3';
-      180:
-        r := 'acute';
-      181:
-        r := 'micro';
-      182:
-        r := 'para';
-      183:
-        r := 'middot';
-      184:
-        r := 'cedil';
-      185:
-        r := 'sup1';
-      186:
-        r := 'ordm';
-      187:
-        r := 'raquo';
-      188:
-        r := 'frac14';
-      189:
-        r := 'frac12';
-      190:
-        r := 'frac34';
-      191:
-        r := 'iquest';
-      192:
-        r := 'Agrave';
-      193:
-        r := 'Aacute';
-      194:
-        r := 'Acirc';
-      195:
-        r := 'Atilde';
-      196:
-        r := 'Auml';
-      197:
-        r := 'Aring';
-      198:
-        r := 'AElig';
-      199:
-        r := 'Ccedil';
-      200:
-        r := 'Egrave';
-      201:
-        r := 'Eacute';
-      202:
-        r := 'Ecirc';
-      203:
-        r := 'Euml';
-      204:
-        r := 'Igrave';
-      205:
-        r := 'Iacute';
-      206:
-        r := 'Icirc';
-      207:
-        r := 'Iuml';
-      208:
-        r := 'ETH';
-      209:
-        r := 'Ntilde';
-      210:
-        r := 'Ograve';
-      211:
-        r := 'Oacute';
-      212:
-        r := 'Ocirc';
-      213:
-        r := 'Otilde';
-      214:
-        r := 'Ouml';
-      215:
-        r := 'times';
-      216:
-        r := 'Oslash';
-      217:
-        r := 'Ugrave';
-      218:
-        r := 'Uacute';
-      219:
-        r := 'Ucirc';
-      220:
-        r := 'Uuml';
-      221:
-        r := 'Yacute';
-      222:
-        r := 'THORN';
-      223:
-        r := 'szlig';
-      224:
-        r := 'agrave';
-      225:
-        r := 'aacute';
-      226:
-        r := 'acirc';
-      227:
-        r := 'atilde';
-      228:
-        r := 'auml';
-      229:
-        r := 'aring';
-      230:
-        r := 'aelig';
-      231:
-        r := 'ccedil';
-      232:
-        r := 'egrave';
-      233:
-        r := 'eacute';
-      234:
-        r := 'ecirc';
-      235:
-        r := 'euml';
-      236:
-        r := 'igrave';
-      237:
-        r := 'iacute';
-      238:
-        r := 'icirc';
-      239:
-        r := 'iuml';
-      240:
-        r := 'eth';
-      241:
-        r := 'ntilde';
-      242:
-        r := 'ograve';
-      243:
-        r := 'oacute';
-      244:
-        r := 'ocirc';
-      245:
-        r := 'otilde';
-      246:
-        r := 'ouml';
-      247:
-        r := 'divide';
-      248:
-        r := 'oslash';
-      249:
-        r := 'ugrave';
-      250:
-        r := 'uacute';
-      251:
-        r := 'ucirc';
-      252:
-        r := 'uuml';
-      253:
-        r := 'yacute';
-      254:
-        r := 'thorn';
-      255:
-        r := 'yuml';
-    end;
-    if r <> '' then
-    begin
-      repl(s, '&' + r + ';', I);
-    end;
-    Inc(I)
-  end;
-  Result := s;
 end;
 
 procedure TMVCHTMLSerializer.RaiseNotImplemented;
